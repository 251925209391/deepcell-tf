--- conflicted
+++ resolved
@@ -43,11 +43,7 @@
 from tensorflow.keras.layers import Add, Subtract, Dense, Reshape
 from tensorflow.keras.layers import MaxPool3D
 from tensorflow.keras.layers import Activation, Softmax
-<<<<<<< HEAD
 from tensorflow.keras.layers import LayerNormalization, BatchNormalization, Lambda
-=======
-from tensorflow.keras.layers import BatchNormalization, Lambda, LayerNormalization
->>>>>>> dc6879c7
 from tensorflow.keras.regularizers import l2
 
 from spektral.layers import GCSConv, GCNConv, GATConv
@@ -332,22 +328,12 @@
                        strides=1,
                        padding='same',
                        use_bias=False, name='conv3d_ae{}'.format(i))(x)
-<<<<<<< HEAD
             x = self.norm_layer(axis=-1, name='{}_ae{}'.format(self.norm_layer_prefix, i))(x)
-=======
-            # x = BatchNormalization(axis=-1, name='bn_ae{}'.format(i))(x)
-            # x = LayerNormalization(axis=-1, name='ln_ae{}'.format(i))(x)
->>>>>>> dc6879c7
             x = Activation('relu', name='relu_ae{}'.format(i))(x)
             x = MaxPool3D(pool_size=(1, 2, 2))(x)
         x = Lambda(lambda t: tf.squeeze(t, axis=(2, 3)))(x)
         x = Dense(self.encoder_dim, name='dense_aeout')(x)
-<<<<<<< HEAD
         x = self.norm_layer(axis=-1, name='{}_aeout'.format(self.norm_layer_prefix))(x)
-=======
-        # x = BatchNormalization(axis=-1, name='bn_aeout')(x)
-        # x = LayerNormalization(axis=-1, name='ln_aeout')(x)
->>>>>>> dc6879c7
         x = Activation('relu', name='appearance_embedding')(x)
         return Model(inputs=inputs, outputs=x)
 
@@ -356,12 +342,7 @@
         inputs = Input(shape=morph_shape, name='encoder_morph_input')
         x = inputs
         x = Dense(self.encoder_dim, name='dense_me')(x)
-<<<<<<< HEAD
         x = self.norm_layer(axis=-1, name='{}_me'.format(self.norm_layer_prefix))(x)
-=======
-        # x = BatchNormalization(axis=-1, name='bn_me')(x)
-        # x = LayerNormalization(axis=-1, name='ln_me')(x)
->>>>>>> dc6879c7
         x = Activation('relu', name='morphology_embedding')(x)
         return Model(inputs=inputs, outputs=x)
 
@@ -370,12 +351,7 @@
         inputs = Input(shape=centroid_shape, name='encoder_centroid_input')
         x = inputs
         x = Dense(self.encoder_dim, name='dense_ce')(x)
-<<<<<<< HEAD
         x = self.norm_layer(axis=-1, name='{}_ce'.format(self.norm_layer_prefix))(x)
-=======
-        # x = BatchNormalization(axis=-1, name='bn_ce')(x)
-        # x = LayerNormalization(axis=-1, name='ln_ce')(x)
->>>>>>> dc6879c7
         x = Activation('relu', name='centroid_embedding')(x)
         return Model(inputs=inputs, outputs=x)
 
@@ -390,21 +366,11 @@
         a = Activation('relu', name='relu_des')
 
         x_0 = d(inputs)
-<<<<<<< HEAD
         x_0 = self.norm_layer(axis=-1, name='{}_des0'.format(self.norm_layer_prefix))(x_0)
         x_0 = a(x_0)
 
         x_1 = d(inputs_across_frames)
         x_1 = self.norm_layer(axis=-1, name='{}_des1'.format(self.norm_layer_prefix))(x_1)
-=======
-        # x_0 = BatchNormalization(axis=-1, name='bn_des0')(x_0)
-        # x_0 = LayerNormalization(axis=-1, name='ln_des0')(x_0)
-        x_0 = a(x_0)
-
-        x_1 = d(inputs_across_frames)
-        # x_1 = BatchNormalization(axis=-1, name='bn_des1')(x_1)
-        # x_1 = LayerNormalization(axis=-1, name='ln_des1')(x_1)
->>>>>>> dc6879c7
         x_1 = a(x_1)
 
         delta_encoder = Model(inputs=inputs, outputs=x_0)
@@ -434,15 +400,10 @@
         print('memory allocaiton neigh before networks')
         print(tf.config.experimental.get_memory_info('GPU:0')['current'])
         print()
-        
+
         node_features = Dense(self.n_filters, name='dense_ne0')(node_features)
-<<<<<<< HEAD
         node_features = self.norm_layer(axis=-1, name='{}_ne0'.format(self.norm_layer_prefix)
                                         )(node_features)
-=======
-        # node_features = BatchNormalization(axis=-1, name='bn_ne0')(node_features)
-        # node_features = LayerNormalization(axis=-1, name='ln_ne0')(node_features)
->>>>>>> dc6879c7
         node_features = Activation('relu', name='relu_ne0')(node_features)
 
         print('memory allocaiton neigh after node feat preproc')
@@ -515,25 +476,16 @@
             else:
                 raise ValueError('Unexpected graph_layer: {}'.format(graph_layer_name))
 
-<<<<<<< HEAD
-            node_features = graph_layer([node_features, adj])
-            node_features = self.norm_layer(axis=-1,
-                                            name='{}_ne{}'.format(self.norm_layer_prefix, i + 1)
-                                            )(node_features)
-=======
             if self.graph_layer in ['gcn', 'gcs', 'gat']:
                 node_features = graph_layer([node_features, adj])
+                node_features = self.norm_layer(axis=-1,
+                                                name='{}_ne{}'.format(self.norm_layer_prefix, i + 1)
+                                                )(node_features)
 
                 print('memory allocaiton neigh after gcn/gcs/gat')
                 print(tf.config.experimental.get_memory_info('GPU:0')['current'])
                 print()
 
-            # node_features = BatchNormalization(axis=-1,
-            #                                    name='bn_ne{}'.format(i + 1))(node_features)
-            # node_features = LayerNormalization(axis=-1,
-            #                                    name='ln_ne{}'.format(i + 1))(node_features)
-
->>>>>>> dc6879c7
             node_features = Activation('relu', name='relu_ne{}'.format(i + 1))(node_features)
 
             print('memory allocaiton neigh after final node feat process')
@@ -542,13 +494,8 @@
 
         concat = Concatenate(axis=-1)([app_features, morph_features, node_features])
         node_features = Dense(self.embedding_dim, name='dense_nef')(concat)
-<<<<<<< HEAD
         node_features = self.norm_layer(axis=-1, name='{}_nef'.format(self.norm_layer_prefix)
                                         )(node_features)
-=======
-        # node_features = BatchNormalization(axis=-1, name='bn_nef')(node_features)
-        # node_features = LayerNormalization(axis=-1, name='ln_nef')(node_features)
->>>>>>> dc6879c7
         node_features = Activation('relu', name='relu_nef')(node_features)
 
         print('memory allocaiton neigh after concat node app morph')
@@ -604,13 +551,6 @@
         adj_input = Input(shape=self.adj_shape, name='adj_matrices')
         inputs = [app_input, morph_input, centroid_input, adj_input]
 
-        # print('app shape ', app_input.shape)
-        # print('morph shape ', morph_input.shape)
-        # print('cent shape ', centroid_input.shape)
-        # print('adj shape ', adj_input.shape)
-        # print()
-
-
         # Merge batch and temporal dimensions
         new_app_shape = tuple([-1] + list(self.appearance_shape)[1:])
         reshaped_app_input = Lambda(lambda t: tf.reshape(t, new_app_shape),
@@ -627,13 +567,6 @@
         new_adj_shape = [-1, self.adj_shape[1], self.adj_shape[2]]
         reshaped_adj_input = Lambda(lambda t: tf.reshape(t, new_adj_shape),
                                     name='reshaped_adj_matrices')(adj_input)
-        
-        # print('merge batch and temp dim batch*8 in None position')
-        # print('reshape app shape ', reshaped_app_input.shape)
-        # print('reshape morph shape ', reshaped_morph_input.shape)
-        # print('reshape cent shape ', reshaped_centroid_input.shape)
-        # print('reshape adj shape ', reshaped_adj_input.shape)
-        # print()
 
         reshaped_inputs = [
             reshaped_app_input,
@@ -643,12 +576,6 @@
         ]
 
         x, centroids = self.neighborhood_encoder(reshaped_inputs)
-
-        # print('after neighborhood encoder')
-        # print('x shape ', x.shape)
-        # print('cent shape ', centroids.shape)
-        # print()
-
 
         # Reshape embeddings to add back temporal dimension
         x = self.unmerge_embeddings_model(x)
@@ -739,13 +666,8 @@
         embedding = Concatenate(axis=-1)([embedding_input, deltas_input])
 
         embedding = Dense(self.n_filters, name='dense_td0')(embedding)
-<<<<<<< HEAD
         embedding = self.norm_layer(axis=-1, name='{}_td0'.format(self.norm_layer_prefix)
                                     )(embedding)
-=======
-        # embedding = BatchNormalization(axis=-1, name='bn_td0')(embedding)
-        # embedding = LayerNormalization(axis=-1, name='ln_td0')(embedding) 
->>>>>>> dc6879c7
         embedding = Activation('relu', name='relu_td0')(embedding)
 
         # TODO: set to n_classes
